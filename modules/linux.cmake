# ---------------------------------------------------------------------------
#
#   Author  : github.com/luncliff (luncliff@gmail.com)
#
# ---------------------------------------------------------------------------

if(NOT UNIX)
    message(FATAL_ERROR "Expect UNIX platform. Current platform is ${CMAKE_SYSTEM}")
endif()

# Rely on POSIX API
target_sources(${PROJECT_NAME}
PRIVATE
    posix/switch_to.cpp
    posix/wait_group.cpp
    linux/section.cpp
    darwin/sync.cpp
)

target_compile_options(${PROJECT_NAME}
PUBLIC
    -std=c++2a
    -stdlib=libc++
    -fcoroutines-ts -fPIC
PRIVATE
    -Wall -Wno-unknown-pragmas -Wno-unused-private-field
    -fvisibility=hidden -fno-rtti
)

if(${CMAKE_BUILD_TYPE} MATCHES Debug)
    # code coverage option lead to compiler crash
    # list(APPEND CMAKE_CXX_FLAGS "--coverage")
    target_compile_options(${PROJECT_NAME}
    PRIVATE
        -g -O0
    )
else()
    target_compile_options(${PROJECT_NAME}
    PRIVATE
        -O3
    )
endif()

target_link_libraries(${PROJECT_NAME}
PUBLIC
<<<<<<< HEAD
    pthread rt 
    c++ # c++abi c++experimental
    stdc++
=======
    pthread
    rt c++ # c++abi c++experimental
>>>>>>> 4037a3fa
)<|MERGE_RESOLUTION|>--- conflicted
+++ resolved
@@ -43,12 +43,7 @@
 
 target_link_libraries(${PROJECT_NAME}
 PUBLIC
-<<<<<<< HEAD
     pthread rt 
     c++ # c++abi c++experimental
     stdc++
-=======
-    pthread
-    rt c++ # c++abi c++experimental
->>>>>>> 4037a3fa
 )