--- conflicted
+++ resolved
@@ -1,362 +1,243 @@
-// ---------------------------------------------------------------------------
-//
-//  Author  : github.com/luncliff (luncliff@gmail.com)
-//  License : CC BY 4.0
-//
-// ---------------------------------------------------------------------------
-#include <coroutine/net.h>
-
-#include "./kernel_queue.h"
-
-static_assert(sizeof(ssize_t) <= sizeof(int64_t));
-using namespace std;
-using namespace std::chrono;
-
-<<<<<<< HEAD
-struct kqueue_data_t {
-    int fd;
-    const size_t capacity;
-    unique_ptr<kevent64_s[]> events;
-
-  public:
-    kqueue_data_t() noexcept(false)
-        : fd{-1},
-          // use 2 page for polling
-          capacity{2 * getpagesize() / sizeof(kevent64_s)},
-          events{make_unique<kevent64_s[]>(capacity)} {
-        fd = kqueue();
-        if (fd < 0)
-            throw system_error{errno, system_category(), "kqueue"};
-    }
-    ~kqueue_data_t() noexcept {
-        close(fd);
-    }
-};
-
-kqueue_data_t kq{};
-=======
-kernel_queue_t kq{};
->>>>>>> ad1e682f
-
-auto wait_io_tasks(nanoseconds timeout) noexcept(false)
-    -> coro::enumerable<io_task_t> {
-    timespec ts{};
-    const auto sec = duration_cast<seconds>(timeout);
-    ts.tv_sec = sec.count();
-    ts.tv_nsec = (timeout - sec).count();
-
-<<<<<<< HEAD
-    // wait for events ...
-    auto count = kevent64(kq.fd, nullptr, 0,            //
-                          kq.events.get(), kq.capacity, //
-                          0, &ts);
-    if (count == -1)
-        throw system_error{errno, system_category(), "kevent64"};
-
-    for (auto i = 0; i < count; ++i) {
-        auto& ev = kq.events[i];
-=======
-    for (auto ev : kq.wait(ts)) {
->>>>>>> ad1e682f
-        auto& work = *reinterpret_cast<io_work_t*>(ev.udata);
-        // need to pass error information from
-        // kevent to io_work
-        co_yield work.task;
-    }
-}
-
-bool io_work_t::ready() const noexcept {
-    const auto sd = this->handle;
-    // non blocking operation is expected
-    // going to suspend
-    if (fcntl(sd, F_GETFL, 0) & O_NONBLOCK)
-        return false;
-
-    // not configured. return true
-    // and bypass to the blocking I/O
-    return true;
-}
-
-uint32_t io_work_t::error() const noexcept {
-    return gsl::narrow_cast<uint32_t>(this->internal);
-}
-
-// ---- ---- ---- ---- ---- ---- ---- ---- ---- ----
-
-<<<<<<< HEAD
-auto send_to(uint64_t sd, const sockaddr_in& remote, io_buffer_t buffer,
-=======
-auto send_to(uint64_t sd, const sockaddr_in& remote, buffer_view_t buffer,
->>>>>>> ad1e682f
-             io_work_t& work) noexcept(false) -> io_send_to& {
-    work.handle = sd;
-    work.ep = reinterpret_cast<endpoint_t*>(
-        const_cast<sockaddr_in*>(addressof(remote)));
-    work.offset = sizeof(sockaddr_in);
-    work.buffer = buffer;
-    return *reinterpret_cast<io_send_to*>(addressof(work));
-}
-
-<<<<<<< HEAD
-auto send_to(uint64_t sd, const sockaddr_in6& remote, io_buffer_t buffer,
-=======
-auto send_to(uint64_t sd, const sockaddr_in6& remote, buffer_view_t buffer,
->>>>>>> ad1e682f
-             io_work_t& work) noexcept(false) -> io_send_to& {
-    work.handle = sd;
-    work.ep = reinterpret_cast<endpoint_t*>(
-        const_cast<sockaddr_in6*>(addressof(remote)));
-    work.offset = sizeof(sockaddr_in6);
-    work.buffer = buffer;
-    return *reinterpret_cast<io_send_to*>(addressof(work));
-}
-
-void io_send_to::suspend(io_task_t rh) noexcept(false) {
-    static_assert(sizeof(void*) <= sizeof(uint64_t));
-    task = rh;
-
-    // one-shot, write registration (edge-trigger)
-    kevent64_s req{};
-    req.ident = this->handle;
-    req.filter = EVFILT_WRITE;
-    req.flags = EV_ADD | EV_ENABLE | EV_ONESHOT;
-    req.fflags = 0;
-    req.data = 0;
-    req.udata = reinterpret_cast<uint64_t>(static_cast<io_work_t*>(this));
-
-    kq.change(req);
-}
-
-int64_t io_send_to::resume() noexcept {
-    auto sd = this->handle;
-    auto addr = addressof(this->ep->addr);
-    auto addrlen = static_cast<socklen_t>(this->offset);
-    auto& errc = this->internal;
-    auto sz = sendto(sd, buffer.data(), buffer.size_bytes(), //
-                     0, addr, addrlen);
-    errc = sz < 0 ? errno : 0;
-    return sz;
-}
-
-// ---- ---- ---- ---- ---- ---- ---- ---- ---- ----
-
-<<<<<<< HEAD
-auto recv_from(uint64_t sd, sockaddr_in& remote, io_buffer_t buffer,
-=======
-auto recv_from(uint64_t sd, sockaddr_in& remote, buffer_view_t buffer,
->>>>>>> ad1e682f
-               io_work_t& work) noexcept(false) -> io_recv_from& {
-    work.handle = sd;
-    work.ep = reinterpret_cast<endpoint_t*>(
-        const_cast<sockaddr_in*>(addressof(remote)));
-    work.offset = sizeof(sockaddr_in);
-    work.buffer = buffer;
-    return *reinterpret_cast<io_recv_from*>(addressof(work));
-}
-<<<<<<< HEAD
-auto recv_from(uint64_t sd, sockaddr_in6& remote, io_buffer_t buffer,
-=======
-auto recv_from(uint64_t sd, sockaddr_in6& remote, buffer_view_t buffer,
->>>>>>> ad1e682f
-               io_work_t& work) noexcept(false) -> io_recv_from& {
-    work.handle = sd;
-    work.ep = reinterpret_cast<endpoint_t*>(
-        const_cast<sockaddr_in6*>(addressof(remote)));
-    work.offset = sizeof(sockaddr_in6);
-    work.buffer = buffer;
-    return *reinterpret_cast<io_recv_from*>(addressof(work));
-}
-
-void io_recv_from::suspend(io_task_t rh) noexcept(false) {
-    static_assert(sizeof(void*) <= sizeof(uint64_t));
-
-    task = rh;
-    // system operation
-    kevent64_s req{};
-    req.ident = this->handle;
-    req.filter = EVFILT_READ;
-    req.flags = EV_ADD | EV_ENABLE | EV_ONESHOT;
-    req.fflags = 0;
-    req.data = 0;
-
-    // it is possible to pass `rh` for the user data,
-    // but will pass this object to support
-    // receiving some values from `wait_io_tasks`
-    req.udata = reinterpret_cast<uint64_t>(static_cast<io_work_t*>(this));
-
-    kq.change(req);
-}
-
-int64_t io_recv_from::resume() noexcept {
-    auto sd = this->handle;
-    auto addr = addressof(this->ep->addr);
-    auto addrlen = static_cast<socklen_t>(this->offset);
-    auto& errc = this->internal;
-    auto sz = recvfrom(sd, buffer.data(), buffer.size_bytes(), //
-                       0, addr, addressof(addrlen));
-    errc = sz < 0 ? errno : 0;
-    return sz;
-}
-
-// ---- ---- ---- ---- ---- ---- ---- ---- ---- ----
-
-<<<<<<< HEAD
-auto send_stream(uint64_t sd, io_buffer_t buffer, uint32_t flag,
-=======
-auto send_stream(uint64_t sd, buffer_view_t buffer, uint32_t flag,
->>>>>>> ad1e682f
-                 io_work_t& work) noexcept(false) -> io_send& {
-    static_assert(sizeof(socklen_t) == sizeof(uint32_t));
-    work.handle = sd;
-    work.internal = flag;
-    work.buffer = buffer;
-    return *reinterpret_cast<io_send*>(addressof(work));
-}
-
-void io_send::suspend(io_task_t rh) noexcept(false) {
-    static_assert(sizeof(void*) <= sizeof(uint64_t));
-    task = rh;
-
-    // one-shot, write registration (edge-trigger)
-    kevent64_s req{};
-    req.ident = this->handle;
-    req.filter = EVFILT_WRITE;
-    req.flags = EV_ADD | EV_ENABLE | EV_ONESHOT;
-    req.fflags = 0;
-    req.data = 0;
-    req.udata = reinterpret_cast<uint64_t>(static_cast<io_work_t*>(this));
-
-    kq.change(req);
-}
-
-int64_t io_send::resume() noexcept {
-    auto sd = this->handle;
-    auto flag = this->internal;
-    auto& errc = this->internal;
-    const auto sz = send(sd, buffer.data(), buffer.size_bytes(), flag);
-    errc = sz < 0 ? errno : 0;
-    return sz;
-}
-
-// ---- ---- ---- ---- ---- ---- ---- ---- ---- ----
-
-<<<<<<< HEAD
-auto recv_stream(uint64_t sd, io_buffer_t buffer, uint32_t flag,
-=======
-auto recv_stream(uint64_t sd, buffer_view_t buffer, uint32_t flag,
->>>>>>> ad1e682f
-                 io_work_t& work) noexcept(false) -> io_recv& {
-    static_assert(sizeof(socklen_t) == sizeof(uint32_t));
-    work.handle = sd;
-    work.internal = flag;
-    work.buffer = buffer;
-    return *reinterpret_cast<io_recv*>(addressof(work));
-}
-
-void io_recv::suspend(io_task_t rh) noexcept(false) {
-    static_assert(sizeof(void*) <= sizeof(uint64_t));
-
-    task = rh;
-    // system operation
-    kevent64_s req{};
-    req.ident = this->handle;
-    req.filter = EVFILT_READ;
-    req.flags = EV_ADD | EV_ENABLE | EV_ONESHOT;
-    req.fflags = 0;
-    req.data = 0;
-    req.udata = reinterpret_cast<uint64_t>(static_cast<io_work_t*>(this));
-
-    kq.change(req);
-}
-
-int64_t io_recv::resume() noexcept {
-    auto sd = this->handle;
-    auto flag = this->internal;
-    auto& errc = this->internal;
-    const auto sz = recv(sd, buffer.data(), buffer.size_bytes(), flag);
-    errc = sz < 0 ? errno : 0;
-    return sz;
-}
-
-// ---- ---- ---- ---- ---- ---- ---- ---- ---- ----
-
-errc peer_name(uint64_t sd, sockaddr_in6& ep) noexcept {
-    socklen_t len = sizeof(sockaddr_in6);
-    errc ec{};
-
-    if (getpeername(static_cast<int>(sd), reinterpret_cast<sockaddr*>(&ep),
-                    &len))
-        ec = errc{errno};
-    return ec;
-}
-
-errc sock_name(uint64_t sd, sockaddr_in6& ep) noexcept {
-    socklen_t len = sizeof(sockaddr_in6);
-    errc ec{};
-
-    if (getsockname(static_cast<int>(sd), reinterpret_cast<sockaddr*>(&ep),
-                    &len))
-        ec = errc{errno};
-    return ec;
-}
-
-<<<<<<< HEAD
-// ---- ---- ---- ---- ---- ---- ---- ---- ---- ----
-
-void print_kevent(const kevent64_s& ev) {
-    printf(" ev.ident \t: %llu\n", ev.ident);
-
-    if (ev.filter == EVFILT_READ)
-        printf(" ev.filter\t: EVFILT_READ\n");
-    if (ev.filter == EVFILT_WRITE)
-        printf(" ev.filter\t: EVFILT_WRITE\n");
-    if (ev.filter == EVFILT_EXCEPT)
-        printf(" ev.filter\t: EVFILT_EXCEPT\n");
-    if (ev.filter == EVFILT_AIO)
-        printf(" ev.filter\t: EVFILT_AIO\n");
-    if (ev.filter == EVFILT_VNODE)
-        printf(" ev.filter\t: EVFILT_VNODE\n");
-    if (ev.filter == EVFILT_PROC)
-        printf(" ev.filter\t: EVFILT_PROC\n");
-    if (ev.filter == EVFILT_SIGNAL)
-        printf(" ev.filter\t: EVFILT_SIGNAL\n");
-    if (ev.filter == EVFILT_MACHPORT)
-        printf(" ev.filter\t: EVFILT_MACHPORT\n");
-    if (ev.filter == EVFILT_TIMER)
-        printf(" ev.filter\t: EVFILT_TIMER\n");
-
-    if (ev.flags & EV_ADD)
-        printf(" ev.flags\t: EV_ADD\n");
-    if (ev.flags & EV_DELETE)
-        printf(" ev.flags\t: EV_DELETE\n");
-    if (ev.flags & EV_ENABLE)
-        printf(" ev.flags\t: EV_ENABLE\n");
-    if (ev.flags & EV_DISABLE)
-        printf(" ev.flags\t: EV_DISABLE\n");
-    if (ev.flags & EV_ONESHOT)
-        printf(" ev.flags\t: EV_ONESHOT\n");
-    if (ev.flags & EV_CLEAR)
-        printf(" ev.flags\t: EV_CLEAR\n");
-    if (ev.flags & EV_RECEIPT)
-        printf(" ev.flags\t: EV_RECEIPT\n");
-    if (ev.flags & EV_DISPATCH)
-        printf(" ev.flags\t: EV_DISPATCH\n");
-    if (ev.flags & EV_UDATA_SPECIFIC)
-        printf(" ev.flags\t: EV_UDATA_SPECIFIC\n");
-    if (ev.flags & EV_VANISHED)
-        printf(" ev.flags\t: EV_VANISHED\n");
-    if (ev.flags & EV_ERROR)
-        printf(" ev.flags\t: EV_ERROR\n");
-    if (ev.flags & EV_OOBAND)
-        printf(" ev.flags\t: EV_OOBAND\n");
-    if (ev.flags & EV_EOF)
-        printf(" ev.flags\t: EV_EOF\n");
-
-    printf(" ev.data\t: %lld\n", ev.data);
-    printf(" ev.udata\t: %llx, %llu\n", ev.udata, ev.udata);
-}
-
-=======
-// ---- ---- ---- ---- ---- ---- ---- ---- ---- ----
-
->>>>>>> ad1e682f
+// ---------------------------------------------------------------------------
+//
+//  Author  : github.com/luncliff (luncliff@gmail.com)
+//  License : CC BY 4.0
+//
+// ---------------------------------------------------------------------------
+#include <coroutine/net.h>
+
+#include "./kernel_queue.h"
+
+static_assert(sizeof(ssize_t) <= sizeof(int64_t));
+using namespace std;
+using namespace std::chrono;
+
+kernel_queue_t kq{};
+
+auto wait_io_tasks(nanoseconds timeout) noexcept(false)
+    -> coro::enumerable<io_task_t> {
+    timespec ts{};
+    const auto sec = duration_cast<seconds>(timeout);
+    ts.tv_sec = sec.count();
+    ts.tv_nsec = (timeout - sec).count();
+
+    for (auto ev : kq.wait(ts)) {
+        auto& work = *reinterpret_cast<io_work_t*>(ev.udata);
+        // need to pass error information from
+        // kevent to io_work
+        co_yield work.task;
+    }
+}
+
+bool io_work_t::ready() const noexcept {
+    const auto sd = this->handle;
+    // non blocking operation is expected
+    // going to suspend
+    if (fcntl(sd, F_GETFL, 0) & O_NONBLOCK)
+        return false;
+
+    // not configured. return true
+    // and bypass to the blocking I/O
+    return true;
+}
+
+uint32_t io_work_t::error() const noexcept {
+    return gsl::narrow_cast<uint32_t>(this->internal);
+}
+
+// ---- ---- ---- ---- ---- ---- ---- ---- ---- ----
+
+auto send_to(uint64_t sd, const sockaddr_in& remote, io_buffer_t buffer,
+             io_work_t& work) noexcept(false) -> io_send_to& {
+    work.handle = sd;
+    work.ep = reinterpret_cast<endpoint_t*>(
+        const_cast<sockaddr_in*>(addressof(remote)));
+    work.offset = sizeof(sockaddr_in);
+    work.buffer = buffer;
+    return *reinterpret_cast<io_send_to*>(addressof(work));
+}
+
+auto send_to(uint64_t sd, const sockaddr_in6& remote, io_buffer_t buffer,
+             io_work_t& work) noexcept(false) -> io_send_to& {
+    work.handle = sd;
+    work.ep = reinterpret_cast<endpoint_t*>(
+        const_cast<sockaddr_in6*>(addressof(remote)));
+    work.offset = sizeof(sockaddr_in6);
+    work.buffer = buffer;
+    return *reinterpret_cast<io_send_to*>(addressof(work));
+}
+
+void io_send_to::suspend(io_task_t rh) noexcept(false) {
+    static_assert(sizeof(void*) <= sizeof(uint64_t));
+    task = rh;
+
+    // one-shot, write registration (edge-trigger)
+    kevent64_s req{};
+    req.ident = this->handle;
+    req.filter = EVFILT_WRITE;
+    req.flags = EV_ADD | EV_ENABLE | EV_ONESHOT;
+    req.fflags = 0;
+    req.data = 0;
+    req.udata = reinterpret_cast<uint64_t>(static_cast<io_work_t*>(this));
+
+    kq.change(req);
+}
+
+int64_t io_send_to::resume() noexcept {
+    auto sd = this->handle;
+    auto addr = addressof(this->ep->addr);
+    auto addrlen = static_cast<socklen_t>(this->offset);
+    auto& errc = this->internal;
+    auto sz = sendto(sd, buffer.data(), buffer.size_bytes(), //
+                     0, addr, addrlen);
+    errc = sz < 0 ? errno : 0;
+    return sz;
+}
+
+// ---- ---- ---- ---- ---- ---- ---- ---- ---- ----
+
+auto recv_from(uint64_t sd, sockaddr_in& remote, io_buffer_t buffer,
+               io_work_t& work) noexcept(false) -> io_recv_from& {
+    work.handle = sd;
+    work.ep = reinterpret_cast<endpoint_t*>(
+        const_cast<sockaddr_in*>(addressof(remote)));
+    work.offset = sizeof(sockaddr_in);
+    work.buffer = buffer;
+    return *reinterpret_cast<io_recv_from*>(addressof(work));
+}
+auto recv_from(uint64_t sd, sockaddr_in6& remote, io_buffer_t buffer,
+               io_work_t& work) noexcept(false) -> io_recv_from& {
+    work.handle = sd;
+    work.ep = reinterpret_cast<endpoint_t*>(
+        const_cast<sockaddr_in6*>(addressof(remote)));
+    work.offset = sizeof(sockaddr_in6);
+    work.buffer = buffer;
+    return *reinterpret_cast<io_recv_from*>(addressof(work));
+}
+
+void io_recv_from::suspend(io_task_t rh) noexcept(false) {
+    static_assert(sizeof(void*) <= sizeof(uint64_t));
+
+    task = rh;
+    // system operation
+    kevent64_s req{};
+    req.ident = this->handle;
+    req.filter = EVFILT_READ;
+    req.flags = EV_ADD | EV_ENABLE | EV_ONESHOT;
+    req.fflags = 0;
+    req.data = 0;
+
+    // it is possible to pass `rh` for the user data,
+    // but will pass this object to support
+    // receiving some values from `wait_io_tasks`
+    req.udata = reinterpret_cast<uint64_t>(static_cast<io_work_t*>(this));
+
+    kq.change(req);
+}
+
+int64_t io_recv_from::resume() noexcept {
+    auto sd = this->handle;
+    auto addr = addressof(this->ep->addr);
+    auto addrlen = static_cast<socklen_t>(this->offset);
+    auto& errc = this->internal;
+    auto sz = recvfrom(sd, buffer.data(), buffer.size_bytes(), //
+                       0, addr, addressof(addrlen));
+    errc = sz < 0 ? errno : 0;
+    return sz;
+}
+
+// ---- ---- ---- ---- ---- ---- ---- ---- ---- ----
+
+auto send_stream(uint64_t sd, io_buffer_t buffer, uint32_t flag,
+                 io_work_t& work) noexcept(false) -> io_send& {
+    static_assert(sizeof(socklen_t) == sizeof(uint32_t));
+    work.handle = sd;
+    work.internal = flag;
+    work.buffer = buffer;
+    return *reinterpret_cast<io_send*>(addressof(work));
+}
+
+void io_send::suspend(io_task_t rh) noexcept(false) {
+    static_assert(sizeof(void*) <= sizeof(uint64_t));
+    task = rh;
+
+    // one-shot, write registration (edge-trigger)
+    kevent64_s req{};
+    req.ident = this->handle;
+    req.filter = EVFILT_WRITE;
+    req.flags = EV_ADD | EV_ENABLE | EV_ONESHOT;
+    req.fflags = 0;
+    req.data = 0;
+    req.udata = reinterpret_cast<uint64_t>(static_cast<io_work_t*>(this));
+
+    kq.change(req);
+}
+
+int64_t io_send::resume() noexcept {
+    auto sd = this->handle;
+    auto flag = this->internal;
+    auto& errc = this->internal;
+    const auto sz = send(sd, buffer.data(), buffer.size_bytes(), flag);
+    errc = sz < 0 ? errno : 0;
+    return sz;
+}
+
+// ---- ---- ---- ---- ---- ---- ---- ---- ---- ----
+
+auto recv_stream(uint64_t sd, io_buffer_t buffer, uint32_t flag,
+                 io_work_t& work) noexcept(false) -> io_recv& {
+    static_assert(sizeof(socklen_t) == sizeof(uint32_t));
+    work.handle = sd;
+    work.internal = flag;
+    work.buffer = buffer;
+    return *reinterpret_cast<io_recv*>(addressof(work));
+}
+
+void io_recv::suspend(io_task_t rh) noexcept(false) {
+    static_assert(sizeof(void*) <= sizeof(uint64_t));
+
+    task = rh;
+    // system operation
+    kevent64_s req{};
+    req.ident = this->handle;
+    req.filter = EVFILT_READ;
+    req.flags = EV_ADD | EV_ENABLE | EV_ONESHOT;
+    req.fflags = 0;
+    req.data = 0;
+    req.udata = reinterpret_cast<uint64_t>(static_cast<io_work_t*>(this));
+
+    kq.change(req);
+}
+
+int64_t io_recv::resume() noexcept {
+    auto sd = this->handle;
+    auto flag = this->internal;
+    auto& errc = this->internal;
+    const auto sz = recv(sd, buffer.data(), buffer.size_bytes(), flag);
+    errc = sz < 0 ? errno : 0;
+    return sz;
+}
+
+// ---- ---- ---- ---- ---- ---- ---- ---- ---- ----
+
+errc peer_name(uint64_t sd, sockaddr_in6& ep) noexcept {
+    socklen_t len = sizeof(sockaddr_in6);
+    errc ec{};
+
+    if (getpeername(static_cast<int>(sd), reinterpret_cast<sockaddr*>(&ep),
+                    &len))
+        ec = errc{errno};
+    return ec;
+}
+
+errc sock_name(uint64_t sd, sockaddr_in6& ep) noexcept {
+    socklen_t len = sizeof(sockaddr_in6);
+    errc ec{};
+
+    if (getsockname(static_cast<int>(sd), reinterpret_cast<sockaddr*>(&ep),
+                    &len))
+        ec = errc{errno};
+    return ec;
+}
+
+// ---- ---- ---- ---- ---- ---- ---- ---- ---- ----