--- conflicted
+++ resolved
@@ -12,34 +12,19 @@
 ## Build
 For detailed build steps, reference [`.travis.yml`](/.travis.yml) and [`appveyor.yml`](/appveyor.yml).
 
-<<<<<<< HEAD
-### Visual Studio 2017(vc141)
-  - compiler option: [`/await`](https://blogs.msdn.microsoft.com/vcblog/2015/04/29/more-about-resumable-functions-in-c/) 
-  - compiler option: `/std:c++latest`
-
-### Clang 6.0.0 for Windows 
-=======
 #### Visual Studio 2017(vc141)
   - compiler option: [`/await`](https://blogs.msdn.microsoft.com/vcblog/2015/04/29/more-about-resumable-functions-in-c/) 
   - compiler option: `/std:c++latest`
 
 #### Clang 6 (Windows) 
 Install following packages with [Chocolaty](https://chocolatey.org/). Uses CMake for project generation.
->>>>>>> d1830311
   - Chocolaty [LLVM package](https://chocolatey.org/packages/llvm)
   - Chocolaty [Ninja package](https://chocolatey.org/packages/ninja)
 
-<<<<<<< HEAD
-### Clang 5.0.0 for Linux
-Since libc++ apt package doesn't contain experimental headers, the build steps [downloads libc++ and build with them](https://libcxx.llvm.org/docs/BuildingLibcxx.html).
-
-### AppleClang on MacOS
-=======
 #### Clang 5 (Linux)
 The build step follows [Building libc++](https://libcxx.llvm.org/docs/BuildingLibcxx.html).
 
 #### AppleClang (MacOS)
->>>>>>> d1830311
 Trigger manual LLVM update before build. Required version is **stable 6.0.0** or later
 
 ## Package
