# ---------------------------------------------------------------------------
#
#   Author
#     - luncliff@gmail.com
#   Reference
#     - https://www.appveyor.com/docs/appveyor-yml/
#
# ---------------------------------------------------------------------------
version: 1.3.{build}

clone_script:
  # https://github.com/appveyor/ci/issues/899#issuecomment-230360978
 - ps: git clone -q --recursive --branch $env:APPVEYOR_REPO_BRANCH https://github.com/$env:APPVEYOR_REPO_NAME.git $env:APPVEYOR_BUILD_FOLDER
 - ps: git checkout -qf $env:APPVEYOR_REPO_COMMIT

notifications:
  - provider: Email
    to:
      - luncliff@gmail.com

image: 
  - Visual Studio 2017
  - Ubuntu1804

platform: 
  - x64

configuration:
  - Debug
  - Release

environment:
  matrix:
    - compiler: msvc
    - compiler: clang

matrix:
  exclude:
    - image: Ubuntu1804
      compiler: msvc
  allow_failures:
    - image: Visual Studio 2017
      compiler: clang

for:
# MSVC: use Visual Studio solution file
- 
  matrix:
    only:
      - image: Visual Studio 2017
        compiler: msvc
  install:
    - ps: Write-Host $env:PLATFORM $env:CONFIGURATION $env:APPVEYOR_BUILD_FOLDER 
  build:
    parallel: true
    project: coroutine.sln
    verbosity: quiet
  after_build:
    # Rename the variable for build output
    - ps: if( $env:PLATFORM -eq "x86" ){ $env:PLATFORM="Win32"; }
    - ps: tree /F ./$env:PLATFORM
  before_test:
    - ps: $TestDLL= "$env:APPVEYOR_BUILD_FOLDER/$env:PLATFORM/$env:CONFIGURATION/coroutine_vstest.dll"
  test_script:
    - ps: vstest.console.exe $TestDLL /Tests:generator
<<<<<<< HEAD
    - ps: vstest.console.exe $TestDLL /Tests:unplug
    - ps: vstest.console.exe $TestDLL /Tests:channel
    - ps: vstest.console.exe $TestDLL /Tests:wait_group
=======
    - ps: vstest.console.exe $TestDLL /Tests:channel
    - ps: vstest.console.exe $TestDLL /Tests:wait_group
    - ps: vstest.console.exe $TestDLL /Tests:unplug
>>>>>>> 4e434eb4

# clang-cl: use CMake + Ninja + Clang
# The build step expects cmdlet environment...
- 
  matrix:
    only:
      - image: Visual Studio 2017
        compiler: clang
  install:
    - ps: Write-Host $env:APPVEYOR_BUILD_FOLDER
    - ps: choco install ninja   # Download Ninja with chocolaty package manager
    - ps: choco info    llvm    # LLVM is already installed. So just show the version info
    - ps: cmake --version
    - ps: ninja --version
    - ps: clang --version       # version: 6.0+
    - ps: clang-cl --version    # cl.exe for clang
    # Rename the variable for build output
    - ps: if( $env:PLATFORM -eq "x86" ){ $env:PLATFORM="Win32" }
  before_build:
    - ps: Write-Host $env:PLATFORM $env:CONFIGURATION
  build_script:
    - ps: New-Item -Name build -ItemType Directory
    - ps: Push-Location -Path build
    - cmd: call "C:\Program Files (x86)\Microsoft Visual Studio\2017\Community\VC\Auxiliary\Build\vcvarsall.bat" x86_amd64
    - cmd: set CXX=clang-cl # ps: $env:CXX = "clang-cl"
    # for cmake, this can be ok. -DCMAKE_CXX_COMPILER=clang-cl
    - cmd: cmake ../ -G Ninja -DBUILD_SHARED_LIBS=true -DCMAKE_BUILD_TYPE=%configuration% -DCMAKE_INSTALL_PREFIX=./%platform%/%configuration% 
    - cmd: ninja
  after_build:
    # copy dll for test executable
    - ps: Copy-Item ./modules/coroutine.dll ./test  
    - ps: Pop-Location
  test_script:
    - ps: ./build/test/coroutine_test.exe [thread]
    - ps: ./build/test/coroutine_test.exe [generic]
    - ps: ./build/test/coroutine_test.exe [messaging]

# Linux clang: expect 6.0+ (the feature became available since 5.0)
- 
  matrix:
    only:
      - image: Ubuntu1804
        compiler: clang
  install:
    - sh: uname -a
    # install utilities
    - sh: sudo apt-get install -y wget unzip ninja-build cmake gnupg2 tree
    # install GCC
    - sh: sudo apt-get install -y --fix-missing gcc-7 g++-7 libc++abi-dev libc++-dev    
    # install LLVM toolchain
    # - sh: wget -O llvm.key https://apt.llvm.org/llvm-snapshot.gpg.key
    # - sh: sudo apt-key add ./llvm.key
    # - sh: sudo apt update -y
    - sh: sudo apt-get install -y --fix-missing clang-6.0 llvm-6.0 llvm-6.0-tools
    # report version    
    - sh: cmake --version
    - sh: ninja --version
    - sh: clang-6.0 --version
  before_build:
    - sh: pwd
    - sh: sudo bash ./scripts/install-libc++.sh
    - sh: sudo rm -rf ./prebuilt
    - sh: mkdir -p build && pushd build
  build_script:
    - sh: export CC=clang-6.0
    - sh: export CXX=clang-6.0
    - sh: echo "$CC $CXX"
    - sh: cmake ../ -G Ninja -DCMAKE_BUILD_TYPE=$CONFIGURATION -DCMAKE_INSTALL_PREFIX=./install
    - sh: ninja install
  after_build:
    - sh: popd
  test_script:
    # - ps: ./build/test/coroutine_test
    - ps: ./build/test/coroutine_test [messaging]
    - ps: ./build/test/coroutine_test [thread]
    - ps: ./build/test/coroutine_test [generic]<|MERGE_RESOLUTION|>--- conflicted
+++ resolved
@@ -63,15 +63,9 @@
     - ps: $TestDLL= "$env:APPVEYOR_BUILD_FOLDER/$env:PLATFORM/$env:CONFIGURATION/coroutine_vstest.dll"
   test_script:
     - ps: vstest.console.exe $TestDLL /Tests:generator
-<<<<<<< HEAD
     - ps: vstest.console.exe $TestDLL /Tests:unplug
     - ps: vstest.console.exe $TestDLL /Tests:channel
     - ps: vstest.console.exe $TestDLL /Tests:wait_group
-=======
-    - ps: vstest.console.exe $TestDLL /Tests:channel
-    - ps: vstest.console.exe $TestDLL /Tests:wait_group
-    - ps: vstest.console.exe $TestDLL /Tests:unplug
->>>>>>> 4e434eb4
 
 # clang-cl: use CMake + Ninja + Clang
 # The build step expects cmdlet environment...
