--- conflicted
+++ resolved
@@ -116,22 +116,13 @@
     - sh: sudo apt update -y -qq
     - sh: sudo apt install -y -qq --fix-missing wget unzip ninja-build cmake gnupg2 tree
     # install GCC
-<<<<<<< HEAD
     - sh: sudo apt install -y -qq --fix-missing gcc-7 g++-7 libc++abi-dev libc++-dev    
-=======
-    - sh: sudo apt-get install -y --fix-missing gcc-7 g++-7 libc++abi-dev libc++-dev
->>>>>>> 4037a3fa
     # install LLVM toolchain
     # - sh: wget -O llvm.key https://apt.llvm.org/llvm-snapshot.gpg.key
     # - sh: sudo apt-key add ./llvm.key
     # - sh: sudo apt update -y
-<<<<<<< HEAD
     - sh: sudo apt install -y --fix-missing clang-6.0 llvm-6.0 llvm-6.0-tools
     # report version    
-=======
-    - sh: sudo apt-get install -y --fix-missing clang-6.0 llvm-6.0 llvm-6.0-tools
-    # report version
->>>>>>> 4037a3fa
     - sh: cmake --version
     - sh: ninja --version
     - sh: clang-6.0 --version
