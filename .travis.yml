# ---------------------------------------------------------------------------
#
#   Author
#     - luncliff@gmail.com
#   Reference
#     - https://docs.travis-ci.com/user/languages/cpp/
#     - https://libcxx.llvm.org/docs/BuildingLibcxx.html
#     - http://rkh.github.io/travis-encrypt/public/index.html
#     - https://blog.kowalczyk.info/article/k/how-to-install-latest-clang-6.0-on-ubuntu-16.04-xenial-wsl.html
#
# ---------------------------------------------------------------------------
sudo: false

git:
  submodules: true
  depth: 5

notifications:
  email:
    - luncliff@gmail.com

language: cpp
compiler: clang  # expect 5.0+

addons:
  chocolatey:
    packages:
      - llvm
      - ninja

  homebrew:
    packages:
      - ninja
      - tree

  apt:
    sources:
      - ubuntu-toolchain-r-test
      - llvm-toolchain-xenial-6.0
    packages:
      - gcc-7
      - g++-7
      - clang-6.0
      - llvm-6.0-tools
      - libc++-dev
      - libc++abi-dev
      - unzip
      - ninja-build
      - tree
      - cmake

install:
  - echo ${TRAVIS_OS_NAME};
  - if [ ${TRAVIS_OS_NAME} == "linux" ]; then
      sudo bash ./scripts/install-libc++.sh;
      sudo rm -rf prebuilt libcxx* llvm*;
    fi
  - if [ ${TRAVIS_OS_NAME} == "osx" ]; then
      brew info llvm;
    fi
  - if [ ${TRAVIS_OS_NAME} == "windows" ]; then
      choco info llvm;
    fi
script:
  - mkdir -p build && pushd build;
  - cmake ../
      -G "Ninja"
      -DBUILD_SHARED_LIBS=${SHARED}
      -DCMAKE_BUILD_TYPE=${CONFIG}
      -DCMAKE_INSTALL_PREFIX=../install
      -DCMAKE_CXX_COMPILER=${CXX}
  - ninja install
  # windows: move dll
  - if [ ${TRAVIS_OS_NAME} == "windows" ]; then
      cp ./modules/coroutine.dll ./test;
    fi
  - ./test/coroutine_test
  - popd;
after_success:
  - cd ${TRAVIS_BUILD_DIR}
  - tree ./install

matrix:
  allow_failures:
    - os: windows
<<<<<<< HEAD
    - language: android
=======
  include:
    - name: "iPhone OS"
      os: osx
      osx_image: xcode10.1
      compiler: clang
      script:
        - mkdir -p build && pushd build;
        - cmake ../
            -DBUILD_SHARED_LIBS=${SHARED}
            -DCMAKE_BUILD_TYPE=${CONFIG}
            -DCMAKE_INSTALL_PREFIX=../install
            -DCMAKE_TOOLCHAIN_FILE=../external/ios-cmake/ios.toolchain.cmake
            -DENABLE_BITCODE=false
            -DIOS_DEPLOYMENT_TARGET=10.13
        - make install
      after_success:
        - tree --version

    # - name: "Android"
    #   language: android
    #   android:
    #     components:
    #       - tools
    #       - platform-tools
    #       - android-27
    #   install:
    #     - curl -s "https://get.sdkman.io" | bash > /dev/null
    #     - source "$HOME/.sdkman/bin/sdkman-init.sh"
    #     - sdk version
    #     - sdk install gradle 5.1.1
    #   script:
    #     - gradle --version
    #   after_success:
    #     - tree --version
>>>>>>> 4037a3fa

  include:
    - name: Mac Debug Shared
      os: osx
      osx_image: xcode10.1
      env:
       - CONFIG=Debug    SHARED=true

    - name: Mac Release Shared
      os: osx
      osx_image: xcode10.1
      env:
       - CONFIG=Release  SHARED=true

    - name: Ubuntu(Xenial) Debug Shared
      os: linux
      dist: xenial
      env:
       - CONFIG=Debug    SHARED=true
      before_script:
       - export CC=clang-6.0 CXX=clang-6.0;

    - name: Ubuntu(Xenial) Release Shared
      os: linux
      dist: xenial
      env:
       - CONFIG=Release  SHARED=true
      before_script:
       - export CC=clang-6.0 CXX=clang-6.0;

    - name: Windows clang-cl Debug
      os: windows
      dist: 1803-containers
      compiler: clang-cl
      env:
       - CONFIG=Debug  SHARED=true
      before_script:
       - choco install -y ninja

    - name: Windows clang-cl Release
      os: windows
      dist: 1803-containers
      compiler: clang-cl
      env:
       - CONFIG=Release  SHARED=true
      before_script:
       - choco install -y ninja

    - name: "Android"
      language: android
      android:
        components:
          - tools
          - platform-tools
          - android-28
          - build-tools-28.0.3
      licenses:
        - 'android-sdk-license-.+'
        - 'google-gdk-license-.+'
      install:
        # Android NDK
        - yes | sdkmanager --update > /dev/null 2>&1;
        - sdkmanager ndk-bundle > /dev/null 2>&1;
        # Gradle from https://sdkman.io/
        - curl -s "https://get.sdkman.io" | bash > /dev/null
        - source "$HOME/.sdkman/bin/sdkman-init.sh"
        - sdk version
        - sdk install gradle 5.1.1
      script:
        - gradle clean
        - gradle assemble
      after_success:
        - tree ./install

    - name: "iPhone OS"
      os: osx
      osx_image: xcode10.1
      compiler: clang
      script:
        - mkdir -p build && pushd build;
        - cmake ../ 
            -DBUILD_SHARED_LIBS=$SHARED 
            -DCMAKE_BUILD_TYPE=$CONFIG
            -DCMAKE_INSTALL_PREFIX=../install
            -DCMAKE_TOOLCHAIN_FILE=../external/ios-cmake/ios.toolchain.cmake
            -DENABLE_BITCODE=false
            -DIOS_DEPLOYMENT_TARGET=10.13
        - make install
      after_success:
        - tree ./install<|MERGE_RESOLUTION|>--- conflicted
+++ resolved
@@ -83,44 +83,7 @@
 matrix:
   allow_failures:
     - os: windows
-<<<<<<< HEAD
     - language: android
-=======
-  include:
-    - name: "iPhone OS"
-      os: osx
-      osx_image: xcode10.1
-      compiler: clang
-      script:
-        - mkdir -p build && pushd build;
-        - cmake ../
-            -DBUILD_SHARED_LIBS=${SHARED}
-            -DCMAKE_BUILD_TYPE=${CONFIG}
-            -DCMAKE_INSTALL_PREFIX=../install
-            -DCMAKE_TOOLCHAIN_FILE=../external/ios-cmake/ios.toolchain.cmake
-            -DENABLE_BITCODE=false
-            -DIOS_DEPLOYMENT_TARGET=10.13
-        - make install
-      after_success:
-        - tree --version
-
-    # - name: "Android"
-    #   language: android
-    #   android:
-    #     components:
-    #       - tools
-    #       - platform-tools
-    #       - android-27
-    #   install:
-    #     - curl -s "https://get.sdkman.io" | bash > /dev/null
-    #     - source "$HOME/.sdkman/bin/sdkman-init.sh"
-    #     - sdk version
-    #     - sdk install gradle 5.1.1
-    #   script:
-    #     - gradle --version
-    #   after_success:
-    #     - tree --version
->>>>>>> 4037a3fa
 
   include:
     - name: Mac Debug Shared
