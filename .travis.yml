# ---------------------------------------------------------------------------
#
#   Author
#     - luncliff@gmail.com
#   Reference
#     - https://docs.travis-ci.com/user/languages/cpp/
#     - https://libcxx.llvm.org/docs/BuildingLibcxx.html
#     - http://rkh.github.io/travis-encrypt/public/index.html
#     - http://rkh.github.io/travis-encrypt/public/index.html
#
# ---------------------------------------------------------------------------
sudo: false

git:
  submodules: false
  depth: 1
  
notifications:
  email:
    - luncliff@gmail.com

language: cpp
<<<<<<< HEAD

before_install:
  - uname;
  - echo $TRAVIS_OS_NAME;

install:
  # Download llvm/libc++ via Github submodule
  #   This is a little bit slower than svn
  - if [ "${TRAVIS_OS_NAME}" == "linux" ]; then 
      git submodule update --init llvm libcxx libcxxabi;
      llvm-cov-5.0 -h;
    fi
  # - if [ "${TRAVIS_OS_NAME}" == "linux" ]; then 
  #     svn co http://llvm.org/svn/llvm-project/llvm/trunk llvm > /dev/null;
  #     pushd llvm; svn log -l 1; popd;
  #     svn co http://llvm.org/svn/llvm-project/libcxx/trunk libcxx > /dev/null;
  #     pushd libcxx; svn log -l 1; popd;
  #     svn co http://llvm.org/svn/llvm-project/libcxxabi/trunk libcxxabi > /dev/null;
  #     pushd libcxxabi; svn log -l 1; popd;
  #   fi
  # Linux: Build libcxx
  - if [ "${TRAVIS_OS_NAME}" == "linux" ]; then 
      mkdir -p prebuilt && pushd prebuilt;
      cmake ../libcxx -DLLVM_PATH=../llvm -DLIBCXX_CXX_ABI=libcxxabi -DLIBCXX_CXX_ABI_INCLUDE_PATHS=../libcxxabi/include -DCMAKE_INSTALL_PREFIX=. -DCMAKE_BUILD_TYPE=Release ;
      make -j10 install;
      rm CMakeCache.txt;
      tree ./include;
      popd;
    fi
  # Linux: Build libcxxabi
  - if [ "${TRAVIS_OS_NAME}" == "linux" ]; then 
      mkdir -p prebuilt && pushd prebuilt;
      cmake ../libcxxabi -DLLVM_PATH=../llvm/ -DLIBCXXABI_LIBCXX_PATH=../libcxx/ -DCMAKE_INSTALL_PREFIX=../prebuilt/ ;
      make -j10 install;
      rm CMakeCache.txt;
      tree ./lib;
      popd;
    fi
  # MacOS: Upgrade llvm
  - if [ "${TRAVIS_OS_NAME}" == "osx" ]; then 
      brew info llvm;
    fi
  - tree --version
  - ninja --version

before_script:
  - cd ${TRAVIS_BUILD_DIR}
  # Create & Go to build directory
  - mkdir p build;
  - pushd build;

script:
  - cmake ../ 
    -G "Ninja" 
    -DBUILD_SHARED_LIBS=$BUILD_SHARED 
    -DCMAKE_BUILD_TYPE=$CONFIG
    -DCMAKE_INSTALL_PREFIX=../install
  - ninja install
  # Display build results and start tests
  - ./cppmagic_test

after_success:
  - popd;
  - tree ./install
=======
compiler: clang
>>>>>>> 74118c15

matrix: 
  include:
    # Linux : x86_64 Debug Dynamic
    - os: linux
      addons:
        apt:
          update: true
          sources:
            - ubuntu-toolchain-r-test
            - llvm-toolchain-trusty-5.0
          packages:
            - llvm-5.0
            - clang-5.0
            - libc++-dev  
            - libc++1
            - libc++-dev
            - libc++abi1
            - libc++abi-dev
            - ninja-build
            - tree
      env:
        - PLATFORM=linux
        - CONFIG=Debug
        - BUILD_SHARED=true
<<<<<<< HEAD
      after_success:
        - tree -f ./CMakeFiles/
        - llvm-cov-5.0 gcov ./CMakeFiles/cppmagic_test.dir/test/test.entry.cpp.gcda;
        - ls -al | grep gcov;
        - popd;
        - tree ./install

=======
      before_install:
        - uname;
        - echo $TRAVIS_OS_NAME;
        # Prepare SonarQube
        # - wget https://binaries.sonarsource.com/Distribution/sonarqube/sonarqube-7.3.zip
        # - unzip -q sonarqube-7.3.zip
        # Sonar Scanner
        - export ROOT_DIR=`pwd`; echo $ROOT_DIR;
        - wget https://sonarsource.bintray.com/Distribution/sonar-scanner-cli/sonar-scanner-cli-3.2.0.1227-linux.zip  > /dev/null 2>&1
        - unzip -q sonar-scanner-cli-3.2.0.1227-linux.zip
        - export PATH=$ROOT_DIR/sonar-scanner-3.2.0.1227-linux/bin/:$PATH
        - sonar-scanner -v
        # Sonar C/C++ Family Build Wrapper
        - wget https://sonarsource.bintray.com/CommercialDistribution/sonar-cpp-plugin/build-wrapper-3.11.zip  > /dev/null 2>&1
        - unzip -q  build-wrapper-3.11.zip
        - export PATH=$ROOT_DIR/build-wrapper-3.11/linux-x86-64:$PATH
        - build-wrapper-linux-x86-64 -h || true
      install:
        # Download llvm/libc++ via Github submodule
        #   This is a little bit slower than svn
        - git submodule update --init llvm libcxx libcxxabi;
        # Build libcxx
        - if [ "${TRAVIS_OS_NAME}" == "linux" ]; then 
            mkdir -p prebuilt && pushd prebuilt;
            cmake ../libcxx -DLLVM_PATH=../llvm -DLIBCXX_CXX_ABI=libcxxabi -DLIBCXX_CXX_ABI_INCLUDE_PATHS=../libcxxabi/include -DCMAKE_INSTALL_PREFIX=. -DCMAKE_BUILD_TYPE=Release ;
            make -j10 install;
            rm CMakeCache.txt;
            tree ./include;
            popd;
          fi
        # Build libcxxabi
        - if [ "${TRAVIS_OS_NAME}" == "linux" ]; then 
            mkdir -p prebuilt && pushd prebuilt;
            cmake ../libcxxabi -DLLVM_PATH=../llvm/ -DLIBCXXABI_LIBCXX_PATH=../libcxx/ -DCMAKE_INSTALL_PREFIX=../prebuilt/ ;
            make -j10 install;
            rm CMakeCache.txt;
            tree ./lib;
            popd;
          fi
      before_script:
        - cd ${TRAVIS_BUILD_DIR}
        - mkdir -p build && pushd build; # Create & Move to build directory
      script:
        - cmake ../ 
          -G "Ninja" 
          -DBUILD_SHARED_LIBS=$BUILD_SHARED 
          -DCMAKE_BUILD_TYPE=$CONFIG
          -DCMAKE_INSTALL_PREFIX=../install
        - build-wrapper-linux-x86-64 --out-dir bw-output ninja
        - ./cppmagic_test --reporter compact # run tests
        - ninja install
      after_success:
        - tree -f ./CMakeFiles/
        # Get .gcda to extract .gcov
        - cp ./CMakeFiles/cppmagic_test.dir/test/test.entry.cpp.* ./ ;
        # Generate .gcov files
        - llvm-cov-5.0 gcov -abcf ./test.entry.cpp.gcda > log-llvm-cov.txt
        - popd;
        - tree ./install
        # Upload to sonarcloud. Use `sonar-project.properties`
        - sonar-scanner -X --define sonar.login=$UPLOAD_TOKEN
>>>>>>> 74118c15
    # OS X : x86_64 Debug Dynamic
    - os: osx
      osx_image: xcode9.4
      addons:
        homebrew:
          update: true
          packages:
            - ninja
            - tree
            - llvm
      env:
        - PLATFORM=osx
        - CONFIG=Debug
        - BUILD_SHARED=true
      before_install:
        - uname;
        - echo $TRAVIS_OS_NAME;
      install:
        - brew info llvm; # Check llvm version
      before_script:
        - cd ${TRAVIS_BUILD_DIR}
        - mkdir -p build && pushd build; # Create & Move to build directory
      script:
        - cmake ../ 
          -G "Ninja" 
          -DBUILD_SHARED_LIBS=$BUILD_SHARED 
          -DCMAKE_BUILD_TYPE=$CONFIG
          -DCMAKE_INSTALL_PREFIX=../install
        - ninja install
        # Display build results and start tests
        - ./cppmagic_test
        - tree -f ./CMakeFiles/
      after_success:
        # MacOS: Run coverage tool for Debug build
        - cp ./CMakeFiles/cppmagic_test.dir/test/test.entry.cpp.* ./ ;
        - gcov -abcf ./test.entry.cpp.gcda > log-gcov.txt;
        - ls -al | grep .gcov;
        - lcov --directory . --gcov-tool gcov --capture -o cov.info ;
        - genhtml cov.info -o cov_report;
        - tree ./cov_report;
        # Display build results
        - popd;
        - tree ./install

    # Android JNI: armeabi-v7a
    - language: android
      addons:
        apt:
          sources:
            - ubuntu-toolchain-r-test
          packages:
            - wget
            - unzip
            - tree
      android:
        components:
          - tools
          - platform-tools
          - android-21
          - sys-img-armeabi-v7a-android-21
      install:
        # Accept SDK Licenses + Install NDK
        - yes | sdkmanager --update > /dev/null 2>&1
        - sdkmanager ndk-bundle > /dev/null 2>&1
        # Download Gradle 
        - wget https://services.gradle.org/distributions/gradle-4.10.2-bin.zip;
        - unzip -q gradle-4.10.2-bin.zip;
        - export GRADLE=./gradle-4.10.2/bin/gradle
      before_script:
        - bash $GRADLE --version
      script:
        - bash $GRADLE clean assemble
      after_success:
        - cd ${TRAVIS_BUILD_DIR}
        - tree ./install

    # iPhone OS 10.3 : armv7 armv7s arm64 Debug Dynamic
    - os: osx
      osx_image: xcode9.4
      addons:
        homebrew:
          update: true
          packages:
            - ninja
            - tree
            - llvm
      env:
        - PLATFORM=iOS
        - CONFIG=Debug
        - BUILD_SHARED=true
      install:
        - brew info llvm;
        - git submodule update --init ios-cmake;
      before_script:
        - cd ${TRAVIS_BUILD_DIR}
        - mkdir -p build && pushd build; # Create & Move to build directory
      script:
        - cmake ../ 
          -DBUILD_SHARED_LIBS=$BUILD_SHARED
          -DCMAKE_BUILD_TYPE=$CONFIG
          -DCMAKE_TOOLCHAIN_FILE=../ios-cmake/ios.toolchain.cmake 
          -DIOS_DEPLOYMENT_TARGET=10.3
          -DENABLE_BITCODE=false 
          -DCMAKE_INSTALL_PREFIX=../install
        - make -j10 install
        - file libcppmagic.dylib
      after_success:
        - cd ${TRAVIS_BUILD_DIR}
        - tree ./install
<|MERGE_RESOLUTION|>--- conflicted
+++ resolved
@@ -20,74 +20,7 @@
     - luncliff@gmail.com
 
 language: cpp
-<<<<<<< HEAD
-
-before_install:
-  - uname;
-  - echo $TRAVIS_OS_NAME;
-
-install:
-  # Download llvm/libc++ via Github submodule
-  #   This is a little bit slower than svn
-  - if [ "${TRAVIS_OS_NAME}" == "linux" ]; then 
-      git submodule update --init llvm libcxx libcxxabi;
-      llvm-cov-5.0 -h;
-    fi
-  # - if [ "${TRAVIS_OS_NAME}" == "linux" ]; then 
-  #     svn co http://llvm.org/svn/llvm-project/llvm/trunk llvm > /dev/null;
-  #     pushd llvm; svn log -l 1; popd;
-  #     svn co http://llvm.org/svn/llvm-project/libcxx/trunk libcxx > /dev/null;
-  #     pushd libcxx; svn log -l 1; popd;
-  #     svn co http://llvm.org/svn/llvm-project/libcxxabi/trunk libcxxabi > /dev/null;
-  #     pushd libcxxabi; svn log -l 1; popd;
-  #   fi
-  # Linux: Build libcxx
-  - if [ "${TRAVIS_OS_NAME}" == "linux" ]; then 
-      mkdir -p prebuilt && pushd prebuilt;
-      cmake ../libcxx -DLLVM_PATH=../llvm -DLIBCXX_CXX_ABI=libcxxabi -DLIBCXX_CXX_ABI_INCLUDE_PATHS=../libcxxabi/include -DCMAKE_INSTALL_PREFIX=. -DCMAKE_BUILD_TYPE=Release ;
-      make -j10 install;
-      rm CMakeCache.txt;
-      tree ./include;
-      popd;
-    fi
-  # Linux: Build libcxxabi
-  - if [ "${TRAVIS_OS_NAME}" == "linux" ]; then 
-      mkdir -p prebuilt && pushd prebuilt;
-      cmake ../libcxxabi -DLLVM_PATH=../llvm/ -DLIBCXXABI_LIBCXX_PATH=../libcxx/ -DCMAKE_INSTALL_PREFIX=../prebuilt/ ;
-      make -j10 install;
-      rm CMakeCache.txt;
-      tree ./lib;
-      popd;
-    fi
-  # MacOS: Upgrade llvm
-  - if [ "${TRAVIS_OS_NAME}" == "osx" ]; then 
-      brew info llvm;
-    fi
-  - tree --version
-  - ninja --version
-
-before_script:
-  - cd ${TRAVIS_BUILD_DIR}
-  # Create & Go to build directory
-  - mkdir p build;
-  - pushd build;
-
-script:
-  - cmake ../ 
-    -G "Ninja" 
-    -DBUILD_SHARED_LIBS=$BUILD_SHARED 
-    -DCMAKE_BUILD_TYPE=$CONFIG
-    -DCMAKE_INSTALL_PREFIX=../install
-  - ninja install
-  # Display build results and start tests
-  - ./cppmagic_test
-
-after_success:
-  - popd;
-  - tree ./install
-=======
 compiler: clang
->>>>>>> 74118c15
 
 matrix: 
   include:
@@ -113,15 +46,6 @@
         - PLATFORM=linux
         - CONFIG=Debug
         - BUILD_SHARED=true
-<<<<<<< HEAD
-      after_success:
-        - tree -f ./CMakeFiles/
-        - llvm-cov-5.0 gcov ./CMakeFiles/cppmagic_test.dir/test/test.entry.cpp.gcda;
-        - ls -al | grep gcov;
-        - popd;
-        - tree ./install
-
-=======
       before_install:
         - uname;
         - echo $TRAVIS_OS_NAME;
@@ -183,7 +107,6 @@
         - tree ./install
         # Upload to sonarcloud. Use `sonar-project.properties`
         - sonar-scanner -X --define sonar.login=$UPLOAD_TOKEN
->>>>>>> 74118c15
     # OS X : x86_64 Debug Dynamic
     - os: osx
       osx_image: xcode9.4
