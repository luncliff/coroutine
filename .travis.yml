# ---------------------------------------------------------------------------
#
#   Author
#     - luncliff@gmail.com
#   Reference
#     - https://docs.travis-ci.com/user/languages/cpp/
#     - https://libcxx.llvm.org/docs/BuildingLibcxx.html
#     - http://rkh.github.io/travis-encrypt/public/index.html
#     - https://blog.kowalczyk.info/article/k/how-to-install-latest-clang-6.0-on-ubuntu-16.04-xenial-wsl.html
#
# ---------------------------------------------------------------------------
sudo: false

git:
  submodules: true
  depth: 5

notifications:
  email:
    - luncliff@gmail.com

language: cpp
compiler: clang  # expect 5.0+

addons:
  chocolatey:
    packages:
      - llvm
      - ninja

  homebrew:
    packages:
      - ninja
      - tree

  apt:
    sources:
      - ubuntu-toolchain-r-test
      - llvm-toolchain-xenial-6.0
    packages:
      - gcc-7
      - g++-7
      - clang-6.0
      - llvm-6.0-tools
      - libc++-dev
      - libc++abi-dev
      - unzip
      - ninja-build
      - tree
      - cmake

install:
  - echo ${TRAVIS_OS_NAME};
  - if [ ${TRAVIS_OS_NAME} == "linux" ]; then
      sudo bash ./scripts/install-libc++.sh;
<<<<<<< HEAD
      sudo rm -rf prebuilt;
      export CC=clang-6.0 CXX=clang-6.0;
=======
      sudo rm -rf prebuilt libcxx* llvm*;
>>>>>>> 40c372e0
    fi
  - if [ ${TRAVIS_OS_NAME} == "osx" ]; then
      brew info llvm;
    fi
  - if [ ${TRAVIS_OS_NAME} == "windows" ]; then
      choco info llvm;
    fi    
script:
  - mkdir -p build && pushd build;
  - cmake ../ 
      -G "Ninja" 
      -DBUILD_SHARED_LIBS=$SHARED 
      -DCMAKE_BUILD_TYPE=$CONFIG
      -DCMAKE_INSTALL_PREFIX=../install
  - ninja install
  # windows: move dll
  - if [ ${TRAVIS_OS_NAME} == "windows" ]; then
      cp ./modules/coroutine.dll ./test;
    fi
  - ./test/coroutine_test
  - popd;
after_success:
  - cd ${TRAVIS_BUILD_DIR}
  - tree ./install

matrix: 
  allow_failures:
    - os: windows
  include:
    - name: "iPhone OS"
      os: osx
      osx_image: xcode10.1
      compiler: clang
      script:
        - mkdir -p build && pushd build;
        - cmake ../ 
            -DBUILD_SHARED_LIBS=$SHARED 
            -DCMAKE_BUILD_TYPE=$CONFIG
            -DCMAKE_INSTALL_PREFIX=../install
            -DCMAKE_TOOLCHAIN_FILE=../external/ios-cmake/ios.toolchain.cmake
            -DENABLE_BITCODE=false
            -DIOS_DEPLOYMENT_TARGET=10.13
        - make install
      after_success:
        - tree --version

    # - name: "Android"
    #   language: android
    #   android:
    #     components:
    #       - tools
    #       - platform-tools
    #       - android-27
    #   install:
    #     - curl -s "https://get.sdkman.io" | bash > /dev/null
    #     - source "$HOME/.sdkman/bin/sdkman-init.sh"
    #     - sdk version
    #     - sdk install gradle 5.1.1
    #   script:
    #     - gradle --version
    #   after_success:
    #     - tree --version

    - name: Mac Debug Shared
      os: osx
      osx_image: xcode10.1
      env:
       - CONFIG=Debug    SHARED=true

    - name: Mac Release Shared
      os: osx
      osx_image: xcode10.1
      env:
       - CONFIG=Release  SHARED=true

    - name: Ubuntu(Xenial) Debug Shared
      os: linux
      dist: xenial
      env:
       - CONFIG=Debug    SHARED=true
      before_script:
       - export CC=clang-6.0 CXX=clang-6.0;

    - name: Ubuntu(Xenial) Release Shared
      os: linux
      dist: xenial
      env:
       - CONFIG=Release  SHARED=true
      before_script:
       - export CC=clang-6.0 CXX=clang-6.0;

    - name: Windows clang-cl Debug
      os: windows
      dist: 1803-containers
      env:
       - CONFIG=Debug  SHARED=true
      before_script:
       - set CXX=clang-cl

    - name: Windows clang-cl Release
      os: windows
      dist: 1803-containers
      env:
       - CONFIG=Release  SHARED=true
      before_script:
       - set CXX=clang-cl<|MERGE_RESOLUTION|>--- conflicted
+++ resolved
@@ -53,12 +53,7 @@
   - echo ${TRAVIS_OS_NAME};
   - if [ ${TRAVIS_OS_NAME} == "linux" ]; then
       sudo bash ./scripts/install-libc++.sh;
-<<<<<<< HEAD
-      sudo rm -rf prebuilt;
-      export CC=clang-6.0 CXX=clang-6.0;
-=======
       sudo rm -rf prebuilt libcxx* llvm*;
->>>>>>> 40c372e0
     fi
   - if [ ${TRAVIS_OS_NAME} == "osx" ]; then
       brew info llvm;
@@ -156,6 +151,7 @@
       env:
        - CONFIG=Debug  SHARED=true
       before_script:
+       - choco install -y ninja
        - set CXX=clang-cl
 
     - name: Windows clang-cl Release
@@ -164,4 +160,5 @@
       env:
        - CONFIG=Release  SHARED=true
       before_script:
+       - choco install -y ninja
        - set CXX=clang-cl