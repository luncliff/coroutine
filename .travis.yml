--- conflicted
+++ resolved
@@ -1,151 +1,40 @@
-#
-#   Author
-#     - luncliff@gmail.com
-#
-sudo: false
-
-git:
-  submodules: true
-  depth: 5
-
-branches:
-  except:
-    - docs
-
-notifications:
-  email:
-    - luncliff@gmail.com
-
-os: linux
-dist: xenial
-addons:
-  apt:
-    sources:
-      - ubuntu-toolchain-r-test
-    packages:
-      - curl
-
-services:
-  - docker
-
-matrix:
-  include:
-<<<<<<< HEAD
-    - name: GCC branch for C++ Coroutine
-=======
-    #
-    # to work with libc++, OFF the CUSTOM flag
-    #
-
-    - name: Mac Debug
-      os: osx
-      osx_image: xcode10.2
-      env:
-        - CONFIG=Debug    SHARED=true
-        - CUSTOM=false
-
-    - name: Mac Release
-      os: osx
-      osx_image: xcode10.2
-      env:
-        - CONFIG=Release  SHARED=true
-        - CUSTOM=false
-
-    - name: Ubuntu(Xenial) Debug
-      os: linux
-      dist: xenial
-      env:
-        - CONFIG=Debug    SHARED=true
-        - CUSTOM=false
-
-    - name: Ubuntu(Xenial) Release 
-      os: linux
-      dist: xenial
-      env:
-        - CONFIG=Release  SHARED=true
-        - CUSTOM=false
-
-    #
-    # to use the implementation of <coroutine/frame.h>, ON the CUSTOM flag
-    #
-
-    - name: Mac Debug (Custom)
-      os: osx
-      osx_image: xcode10.2
-      env:
-        - CONFIG=Debug    SHARED=true
-        - CUSTOM=true
-
-    - name: Mac Release (Custom)
-      os: osx
-      osx_image: xcode10.2
-      env:
-        - CONFIG=Release  SHARED=true
-        - CUSTOM=true
-
-    - name: Ubuntu(Xenial) Debug (Custom)
-      os: linux
-      dist: xenial
-      env:
-        - CONFIG=Debug    SHARED=true
-        - CUSTOM=true
-
-    - name: Ubuntu(Xenial) Release (Custom)
-      os: linux
-      dist: xenial
-      env:
-        - CONFIG=Release  SHARED=true
-        - CUSTOM=true
-
-    #
-    # cross-build for mobile
-    #
-
-    - name: iPhone OS
-      os: osx
-      osx_image: xcode10.1
-      compiler: clang
-      before_script:
-        - mkdir -p build && cd build;
-        # to ensure intended symbols are in the library,
-        # the build generated shared object.
-        # however, for deployment, it needs te be static. (libcoroutine.a)
-        - cmake ../
-          -DBUILD_SHARED_LIBS=true
-          -DCMAKE_BUILD_TYPE=Debug
-          -DCMAKE_INSTALL_PREFIX=../install
-          -DCMAKE_TOOLCHAIN_FILE=../external/ios-cmake/ios.toolchain.cmake
-          -DENABLE_BITCODE=false
-          -DIOS_DEPLOYMENT_TARGET=11.0
-      script:
-        # by using 11.0 or later, ensure target platform is 64 bit.
-        - make install;
-
-    - name: Android NDK
-      language: android
-      android:
-        components:
-          - tools
-          - platform-tools
-          - android-25 # 7.0
-          - android-27 # 8.1
-          - android-28 # 9.0
-          - build-tools-28.0.3
-      addons:
-        apt:
-          sources:
-            - ubuntu-toolchain-r-test
-          packages:
-            - wget
-            - tar
-            - ninja-build
-            - tree
-            - rsync
->>>>>>> 28eeba3d
-      before_install:
-        - docker info
-      install:
-        - docker pull luncliff/gcc
-      script:
-        - docker run --rm luncliff/gcc gcc-10 --version
-        - docker build --file ./build.docker . -t luncliff/coroutine
+#
+#   Author
+#     - luncliff@gmail.com
+#
+sudo: false
+
+git:
+  submodules: true
+  depth: 5
+
+branches:
+  except:
+    - docs
+
+notifications:
+  email:
+    - luncliff@gmail.com
+
+os: linux
+dist: xenial
+addons:
+  apt:
+    sources:
+      - ubuntu-toolchain-r-test
+    packages:
+      - curl
+
+services:
+  - docker
+
+matrix:
+  include:
+    - name: GCC branch for C++ Coroutine
+      before_install:
+        - docker info
+      install:
+        - docker pull luncliff/gcc
+      script:
+        - docker run --rm luncliff/gcc gcc-10 --version
+        - docker build --file ./build.docker . -t luncliff/coroutine