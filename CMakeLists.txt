# ---------------------------------------------------------------------------
#
#   Author  : github.com/luncliff (luncliff@gmail.com)
#   Note
#       CMake support for project with LLVM toolchain
#       GCC will be added ASAP when it supports coroutine
#
#   Support
#       - MSVC  + Windows   (Visual Studio)
#       - Clang + Windows   (Ninja)
#       - Clang + MacOS     (Unix Makefiles)
#       - Clang + Linux     (Unix Makefiles. WSL, Ubuntu 1604 and later)
#
# ---------------------------------------------------------------------------
cmake_minimum_required(VERSION 3.8)

project(coroutine LANGUAGES CXX VERSION 1.3)

# import cmake code snippets. see `cmake/`
<<<<<<< HEAD
list(APPEND CMAKE_MODULE_PATH 
            ${PROJECT_SOURCE_DIR}/cmake
=======
list(APPEND CMAKE_MODULE_PATH
            ${CMAKE_CURRENT_SOURCE_DIR}/cmake
>>>>>>> 4037a3fa
)
include(test-target-platform)
include(test-cxx-coroutine)

if(NOT CMAKE_BUILD_TYPE)
    set(CMAKE_BUILD_TYPE Release)
endif()
include(display-build-info)

<<<<<<< HEAD
=======
# import external projects
add_subdirectory(external/guideline)

# delegate the build jobs to sub-directories
>>>>>>> 4037a3fa
add_subdirectory(modules)

# ---------------------------------------------------------------------------

if(IOS OR ANDROID)
    message(STATUS "Mobile cross build doesn't support tests")
    return()
endif()

if(NOT ${CMAKE_SOURCE_DIR} STREQUAL ${CMAKE_CURRENT_SOURCE_DIR})
    message(STATUS "This is not a root project. Skip tests")
    return()
endif()

add_subdirectory(test)
add_dependencies(coroutine_test coroutine)<|MERGE_RESOLUTION|>--- conflicted
+++ resolved
@@ -17,13 +17,8 @@
 project(coroutine LANGUAGES CXX VERSION 1.3)
 
 # import cmake code snippets. see `cmake/`
-<<<<<<< HEAD
 list(APPEND CMAKE_MODULE_PATH 
             ${PROJECT_SOURCE_DIR}/cmake
-=======
-list(APPEND CMAKE_MODULE_PATH
-            ${CMAKE_CURRENT_SOURCE_DIR}/cmake
->>>>>>> 4037a3fa
 )
 include(test-target-platform)
 include(test-cxx-coroutine)
@@ -33,13 +28,7 @@
 endif()
 include(display-build-info)
 
-<<<<<<< HEAD
-=======
-# import external projects
 add_subdirectory(external/guideline)
-
-# delegate the build jobs to sub-directories
->>>>>>> 4037a3fa
 add_subdirectory(modules)
 
 # ---------------------------------------------------------------------------
