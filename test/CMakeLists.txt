--- conflicted
+++ resolved
@@ -1,190 +1,157 @@
-#
-#   Author  : github.com/luncliff (luncliff@gmail.com)
-#
-cmake_minimum_required(VERSION 3.8)
-
-<<<<<<< HEAD
-add_library(socket STATIC
-    test_network.h
-    test_network.cpp
-)
-target_include_directories(socket
-PRIVATE
-    ${CMAKE_CURRENT_SOURCE_DIR}
-    ${GSL_INCLUDE_DIR}
-)
-target_link_libraries(socket
-PUBLIC
-    coroutine
-)
-=======
-unset(CMAKE_C_FLAGS)
-unset(CMAKE_C_FLAGS_DEBUG)
-unset(CMAKE_C_FLAGS_RELEASE)
-unset(CMAKE_C_FLAGS_RELWITHDEBINFO)
-
-unset(CMAKE_CXX_FLAGS)
-unset(CMAKE_CXX_FLAGS_DEBUG)
-unset(CMAKE_CXX_FLAGS_RELEASE)
-unset(CMAKE_CXX_FLAGS_RELWITHDEBINFO)
->>>>>>> a1c3dbc6
-
-# generate_exe_test( ... )
-function(generate_exe_test NAME)
-    set(TEST_NAME test_${NAME})
-    # create a test exe with the given name ...
-    add_executable(${TEST_NAME} ${NAME}.cpp)
-    add_test(${NAME} ${TEST_NAME})
-
-    # ... example cmake configuration of the library user ...
-    set_target_properties(${TEST_NAME}
-    PROPERTIES
-        CXX_STANDARD 17
-    )
-    target_include_directories(${TEST_NAME}
-    PRIVATE
-        ${PROJECT_SOURCE_DIR}/interface
-        ${CMAKE_CURRENT_SOURCE_DIR}
-        ${GSL_INCLUDE_DIR}
-    )
-    # target_link_libraries(${TEST_NAME}
-    # PUBLIC
-    #     coroutine ${ARGV1}
-    # )
-    target_compile_definitions(${TEST_NAME}
-    PRIVATE
-        CMAKE_TEST
-    )
-    if(WIN32)
-        target_compile_definitions(${TEST_NAME}
-        PRIVATE
-            _CRT_SECURE_NO_WARNINGS
-        )
-    elseif(UNIX)
-        if(${CMAKE_CXX_COMPILER_ID} MATCHES Clang)
-            target_compile_options(${TEST_NAME}
-            PUBLIC
-                -std=c++2a -stdlib=libc++ -fcoroutines-ts 
-                -fPIC
-            PRIVATE
-                -Wall -Wno-unknown-pragmas -Wno-unused-private-field
-                -fno-rtti -fvisibility=hidden -ferror-limit=5
-            )
-        elseif(${CMAKE_CXX_COMPILER_ID} MATCHES GNU)
-            target_compile_options(${TEST_NAME}
-            PUBLIC
-                -std=gnu++2a -fcoroutines
-                -fPIC
-                -fno-exceptions
-                -fconcepts
-            PRIVATE
-                -Wall -Wno-unknown-pragmas
-                -fno-rtti -fvisibility=hidden
-            )
-            target_link_libraries(${TEST_NAME}
-            PUBLIC
-                stdc++
-            )
-        endif()
-    endif()
-endfunction()
-
-<<<<<<< HEAD
-generate_exe_test( enumerable_accumulate )
-generate_exe_test( enumerable_iterator )
-generate_exe_test( enumerable_max_element )
-generate_exe_test( enumerable_move )
-generate_exe_test( enumerable_yield_never )
-generate_exe_test( enumerable_yield_once )
-
-generate_exe_test( sequence_destroy )
-generate_exe_test( sequence_frame_status )
-generate_exe_test( sequence_suspend_await )
-generate_exe_test( sequence_suspend_yield )
-generate_exe_test( sequence_yield_never )
-generate_exe_test( sequence_yield_once )
-
-generate_exe_test( handle_swap )
-generate_exe_test( handle_move )
-
-generate_exe_test( latch_wait_after_ready )
-generate_exe_test( latch_wait_multiple_times )
-
-generate_exe_test( coro_no_return )
-generate_exe_test( coro_frame_awaitable )
-generate_exe_test( coro_frame_empty )
-generate_exe_test( coro_frame_return )
-generate_exe_test( coro_frame_suspend )
-
-generate_exe_test( channel_read_fail_after_close )
-generate_exe_test( channel_read_write_mutex )
-generate_exe_test( channel_read_write_nolock )
-generate_exe_test( channel_write_fail_after_close )
-generate_exe_test( channel_write_read_mutex )
-generate_exe_test( channel_write_read_nolock )
-generate_exe_test( channel_select_bypass_empty )
-generate_exe_test( channel_select_type_match )
-generate_exe_test( channel_select_peek_all_cases )
-generate_exe_test( channel_race_no_leak )
-generate_exe_test( channel_ownership_consumer )
-generate_exe_test( channel_ownership_producer )
-
-if(WIN32)
-
-generate_exe_test( concrt_win32_get_threads )
-generate_exe_test( event_win_cancel )
-generate_exe_test( event_win_signal )
-generate_exe_test( event_win_wait_one )
-generate_exe_test( event_win_wait_array )
-
-elseif(UNIX)
-
-generate_exe_test( concrt_pthread_life )
-
-generate_exe_test( event_unix_no_wait )
-generate_exe_test( event_unix_signal_multiple_times )
-generate_exe_test( event_unix_ready_after_signaled )
-generate_exe_test( event_unix_wait_multiple_times )
-generate_exe_test( event_unix_wait_one )
-generate_exe_test( event_unix_wait_three )
-
-generate_exe_test( pthread_joiner_multiple_spawn )
-generate_exe_test( pthread_joiner_no_spawn )
-
-endif()
-
-generate_exe_test( net_get_addrinfo_ip6_bind            socket )
-generate_exe_test( net_get_addrinfo_ip6_multicast       socket )
-generate_exe_test( net_get_addrinfo_tcp6_connect        socket )
-generate_exe_test( net_get_addrinfo_tcp6_listen_numeric socket )
-generate_exe_test( net_get_addrinfo_tcp6_listen_text    socket )
-generate_exe_test( net_get_addrinfo_udp6_unspecified    socket )
-generate_exe_test( net_get_addrinfo_udp6_v4mapped       socket )
-
-generate_exe_test( net_get_nameinfo_v4  socket )
-generate_exe_test( net_get_nameinfo_v6  socket )
-
-generate_exe_test( net_get_hostname     socket )
-
-# generate_exe_test( net_echo_tcp         socket )
-# generate_exe_test( net_echo_udp         socket )
-
-=======
-if(WIN32)
-
-
-elseif(UNIX)
-
-# https://github.com/iains/gcc-cxx-coroutines/tree/c%2B%2B-coroutines/gcc/testsuite/g%2B%2B.dg/coroutines
-# docker run -it -d --name gcc_10_builder -w /code/build -v $(pwd):/code luncliff/gcc
-generate_exe_test(  gcc_support_version )
-generate_exe_test(  gcc_concepts_awaitable )
-generate_exe_test(  gcc_concepts_promise )
-generate_exe_test(  gcc_empty_handle )
-generate_exe_test(  gcc_save_current_frame )
-generate_exe_test(  gcc_assign_reference )
-generate_exe_test(  gcc_return_misusage_1 )
-
-endif()
-
->>>>>>> a1c3dbc6
+#
+#   Author  : github.com/luncliff (luncliff@gmail.com)
+#
+cmake_minimum_required(VERSION 3.8)
+
+add_library(socket STATIC
+    test_network.h
+    test_network.cpp
+)
+target_include_directories(socket
+PRIVATE
+    ${CMAKE_CURRENT_SOURCE_DIR}
+    ${GSL_INCLUDE_DIR}
+)
+target_link_libraries(socket
+PUBLIC
+    coroutine
+)
+
+# generate_exe_test( ... )
+function(generate_exe_test NAME)
+    set(TEST_NAME test_${NAME})
+    # create a test exe with the given name ...
+    add_executable(${TEST_NAME} ${NAME}.cpp)
+    add_test(${NAME} ${TEST_NAME})
+
+    # ... example cmake configuration of the library user ...
+    set_target_properties(${TEST_NAME}
+    PROPERTIES
+        CXX_STANDARD 17
+    )
+    target_include_directories(${TEST_NAME}
+    PRIVATE
+        ${PROJECT_SOURCE_DIR}/interface
+        ${CMAKE_CURRENT_SOURCE_DIR}
+        ${GSL_INCLUDE_DIR}
+    )
+    # target_link_libraries(${TEST_NAME}
+    # PUBLIC
+    #     coroutine ${ARGV1}
+    # )
+    target_compile_definitions(${TEST_NAME}
+    PRIVATE
+        CMAKE_TEST
+    )
+    if(WIN32)
+        target_compile_definitions(${TEST_NAME}
+        PRIVATE
+            _CRT_SECURE_NO_WARNINGS
+        )
+    elseif(UNIX)
+        if(${CMAKE_CXX_COMPILER_ID} MATCHES Clang)
+            target_compile_options(${TEST_NAME}
+            PUBLIC
+                -std=c++2a -stdlib=libc++ -fcoroutines-ts 
+                -fPIC
+            PRIVATE
+                -Wall -Wno-unknown-pragmas -Wno-unused-private-field
+                -fno-rtti -fvisibility=hidden -ferror-limit=5
+            )
+        elseif(${CMAKE_CXX_COMPILER_ID} MATCHES GNU)
+            target_compile_options(${TEST_NAME}
+            PUBLIC
+                -std=gnu++2a -fcoroutines
+                -fPIC
+                -fno-exceptions
+                -fconcepts
+            PRIVATE
+                -Wall -Wno-unknown-pragmas
+                -fno-rtti -fvisibility=hidden
+            )
+            target_link_libraries(${TEST_NAME}
+            PUBLIC
+                stdc++
+            )
+        endif()
+    endif()
+endfunction()
+
+generate_exe_test( enumerable_accumulate )
+generate_exe_test( enumerable_iterator )
+generate_exe_test( enumerable_max_element )
+generate_exe_test( enumerable_move )
+generate_exe_test( enumerable_yield_never )
+generate_exe_test( enumerable_yield_once )
+
+generate_exe_test( sequence_destroy )
+generate_exe_test( sequence_frame_status )
+generate_exe_test( sequence_suspend_await )
+generate_exe_test( sequence_suspend_yield )
+generate_exe_test( sequence_yield_never )
+generate_exe_test( sequence_yield_once )
+
+generate_exe_test( handle_swap )
+generate_exe_test( handle_move )
+
+generate_exe_test( latch_wait_after_ready )
+generate_exe_test( latch_wait_multiple_times )
+
+generate_exe_test( coro_no_return )
+generate_exe_test( coro_frame_awaitable )
+generate_exe_test( coro_frame_empty )
+generate_exe_test( coro_frame_return )
+generate_exe_test( coro_frame_suspend )
+
+generate_exe_test( channel_read_fail_after_close )
+generate_exe_test( channel_read_write_mutex )
+generate_exe_test( channel_read_write_nolock )
+generate_exe_test( channel_write_fail_after_close )
+generate_exe_test( channel_write_read_mutex )
+generate_exe_test( channel_write_read_nolock )
+generate_exe_test( channel_select_bypass_empty )
+generate_exe_test( channel_select_type_match )
+generate_exe_test( channel_select_peek_all_cases )
+generate_exe_test( channel_race_no_leak )
+generate_exe_test( channel_ownership_consumer )
+generate_exe_test( channel_ownership_producer )
+
+if(WIN32)
+
+generate_exe_test( concrt_win32_get_threads )
+generate_exe_test( event_win_cancel )
+generate_exe_test( event_win_signal )
+generate_exe_test( event_win_wait_one )
+generate_exe_test( event_win_wait_array )
+
+elseif(UNIX)
+
+generate_exe_test( concrt_pthread_life )
+
+generate_exe_test( event_unix_no_wait )
+generate_exe_test( event_unix_signal_multiple_times )
+generate_exe_test( event_unix_ready_after_signaled )
+generate_exe_test( event_unix_wait_multiple_times )
+generate_exe_test( event_unix_wait_one )
+generate_exe_test( event_unix_wait_three )
+
+generate_exe_test( pthread_joiner_multiple_spawn )
+generate_exe_test( pthread_joiner_no_spawn )
+
+endif()
+
+generate_exe_test( net_get_addrinfo_ip6_bind            socket )
+generate_exe_test( net_get_addrinfo_ip6_multicast       socket )
+generate_exe_test( net_get_addrinfo_tcp6_connect        socket )
+generate_exe_test( net_get_addrinfo_tcp6_listen_numeric socket )
+generate_exe_test( net_get_addrinfo_tcp6_listen_text    socket )
+generate_exe_test( net_get_addrinfo_udp6_unspecified    socket )
+generate_exe_test( net_get_addrinfo_udp6_v4mapped       socket )
+
+generate_exe_test( net_get_nameinfo_v4  socket )
+generate_exe_test( net_get_nameinfo_v6  socket )
+
+generate_exe_test( net_get_hostname     socket )
+
+# generate_exe_test( net_echo_tcp         socket )
+# generate_exe_test( net_echo_udp         socket )