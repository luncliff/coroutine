--- conflicted
+++ resolved
@@ -1,64 +1,61 @@
-# ---------------------------------------------------------------------------
-#
-#   Author  : github.com/luncliff (luncliff@gmail.com)
-#
-# ---------------------------------------------------------------------------
-cmake_minimum_required(VERSION 3.8)
-
-# if package does not exist, use submodule instead
-find_package(Catch2)
-<<<<<<< HEAD
-if(NOT Catch2_FOUND)    
-    add_subdirectory(${CMAKE_CURRENT_SOURCE_DIR}/../external/catch2
-=======
-if(NOT Catch2_FOUND)
-    add_subdirectory(${CMAKE_SOURCE_DIR}/external/catch2
->>>>>>> 4037a3fa
-                     ${CMAKE_BINARY_DIR}/catch2
-    )
-endif()
-
-# testing the library
-add_executable(coroutine_test
-    scenario/entry.cpp
-    # scenario/switch_to.cpp
-    # scenario/channel.cpp
-    # case/message.cpp
-    # case/sync.cpp
-    # case/returns.cpp
-    # case/generator.cpp
-    # case/async_generator.cpp
-    switch_to/schedule.cpp 
-    switch_to/epoll.cpp 
-    switch_to/switch.cpp
-)
-
-set_target_properties(coroutine_test
-PROPERTIES
-    CXX_STANDARD 17
-)
-
-target_include_directories(coroutine_test
-PRIVATE
-    ${CMAKE_CURRENT_SOURCE_DIR}
-    ${CMAKE_SOURCE_DIR}/modules/
-)
-
-target_link_libraries(coroutine_test
-PUBLIC
-    coroutine
-    Catch2::Catch2
-)
-
-if(UNIX)
-    # code coverage option lead to compiler crash
-    # list(APPEND CMAKE_CXX_FLAGS "--coverage")
-    target_link_libraries(coroutine_test
-    PRIVATE
-        stdc++ # solve possible gnu-dependency
-    )
-    target_compile_options(coroutine_test
-    PRIVATE
-        -std=c++2a -stdlib=libc++ -g
-    )
-endif()
+# ---------------------------------------------------------------------------
+#
+#   Author  : github.com/luncliff (luncliff@gmail.com)
+#
+# ---------------------------------------------------------------------------
+cmake_minimum_required(VERSION 3.8)
+
+# if package does not exist, use submodule instead
+find_package(Catch2)
+if(NOT Catch2_FOUND)    
+    add_subdirectory(${PROJECT_SOURCE_DIR}/external/catch2
+                     ${CMAKE_BINARY_DIR}/catch2
+    )
+endif()
+
+# testing the library
+add_executable(coroutine_test
+    scenario/entry.cpp
+
+    scenario/switch_to.cpp
+    scenario/channel.cpp
+    case/message.cpp
+    case/sync.cpp
+    case/returns.cpp
+    case/generator.cpp
+    case/async_generator.cpp
+
+    switch_to/schedule.cpp 
+    switch_to/epoll.cpp 
+    switch_to/switch.cpp
+)
+
+set_target_properties(coroutine_test
+PROPERTIES
+    CXX_STANDARD 17
+)
+
+target_include_directories(coroutine_test
+PRIVATE
+    ${CMAKE_CURRENT_SOURCE_DIR}
+    ${CMAKE_SOURCE_DIR}/modules/
+)
+
+target_link_libraries(coroutine_test
+PUBLIC
+    coroutine
+    Catch2::Catch2
+)
+
+if(UNIX)
+    # code coverage option lead to compiler crash
+    # list(APPEND CMAKE_CXX_FLAGS "--coverage")
+    target_link_libraries(coroutine_test
+    PRIVATE
+        stdc++ # solve possible gnu-dependency
+    )
+    target_compile_options(coroutine_test
+    PRIVATE
+        -std=c++2a -stdlib=libc++ -g
+    )
+endif()