--- conflicted
+++ resolved
@@ -39,14 +39,8 @@
         }
         void unhandled_exception() noexcept(false)
         {
-<<<<<<< HEAD
-            // terminate the program.
+            // customize this part
             // std::terminate();
-=======
-            // user can customize this point with std::current_exception ...
-            // by default, terminate the program.
-            std::terminate();
->>>>>>> e234c555
         }
 
         promise_type* get_return_object() noexcept
